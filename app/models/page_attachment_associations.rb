module PageAttachmentAssociations
  def self.included(base)
    base.class_eval {
      has_many :attachments, :class_name => "PageAttachment", :dependent => :destroy, :order => 'position'
  
      attr_accessor :add_attachments
<<<<<<< HEAD
      attr_accessor :delete_attachments
      attr_accessor :attachment_titles
      
=======
>>>>>>> c373e49a
      after_save :save_attachments
      include InstanceMethods
    }
  end
  
  module InstanceMethods     
    # Currently recursive, but could be simplified with some SQL
    def attachment(name)
      att = attachments.find(:first, :conditions => ["filename LIKE ?", name.to_s])
      att.blank? ? ((parent.attachment(name) if parent) or nil) : att
    end

    def save_attachments
<<<<<<< HEAD
      if @add_attachments
        @add_attachments.each_with_index do |attachment, i|
          attachments << PageAttachment.new(:uploaded_data => attachment, :title => @attachment_titles[i])
=======
      if @add_attachments && ! @add_attachments['file'].blank?
		i = 0
        @add_attachments['file'].each do |page_attach|
          attachments << PageAttachment.new(
			  :uploaded_data => page_attach, 
			  :title => @add_attachments['title'][i],
			  :description => @add_attachments['description'][i]
		  )
		  i += 1
>>>>>>> c373e49a
        end  
      end
      @add_attachments = nil
    end  
  end
end
<|MERGE_RESOLUTION|>--- conflicted
+++ resolved
@@ -4,12 +4,6 @@
       has_many :attachments, :class_name => "PageAttachment", :dependent => :destroy, :order => 'position'
   
       attr_accessor :add_attachments
-<<<<<<< HEAD
-      attr_accessor :delete_attachments
-      attr_accessor :attachment_titles
-      
-=======
->>>>>>> c373e49a
       after_save :save_attachments
       include InstanceMethods
     }
@@ -23,11 +17,6 @@
     end
 
     def save_attachments
-<<<<<<< HEAD
-      if @add_attachments
-        @add_attachments.each_with_index do |attachment, i|
-          attachments << PageAttachment.new(:uploaded_data => attachment, :title => @attachment_titles[i])
-=======
       if @add_attachments && ! @add_attachments['file'].blank?
 		i = 0
         @add_attachments['file'].each do |page_attach|
@@ -37,10 +26,9 @@
 			  :description => @add_attachments['description'][i]
 		  )
 		  i += 1
->>>>>>> c373e49a
         end  
       end
       @add_attachments = nil
     end  
   end
-end
+end