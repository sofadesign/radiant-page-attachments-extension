class PageAttachment < ActiveRecord::Base
  acts_as_list :scope => :page_id
<<<<<<< HEAD
  has_attachment :storage => :s3,
                     :s3_options => {
                       :cache_control => 'max-age=315360000',
                       :expires => 'Thu, 31 Dec 2037 23:55:55 GMT'
                     },
                     :thumbnails => defined?(PAGE_ATTACHMENT_SIZES) && PAGE_ATTACHMENT_SIZES || {:icon => '144x144>'},
                     :max_size => 10.megabytes
  validates_as_attachment
    
  belongs_to :created_by, :class_name => 'User', 
               :foreign_key => 'created_by'
  belongs_to :updated_by, :class_name => 'User',
               :foreign_key => 'updated_by'
               
  belongs_to :page

  def short_filename(wanted_length = 15, suffix = ' ...')
	  (self.filename.length > wanted_length) ? (self.filename[0,(wanted_length - suffix.length)] + suffix) : self.filename
  end

  def short_title(wanted_length = 15, suffix = ' ...')
	  (self.title.length > wanted_length) ? (self.title[0,(wanted_length - suffix.length)] + suffix) : self.title
  end

  def short_description(wanted_length = 15, suffix = ' ...')
	  (self.description.length > wanted_length) ? (self.description[0,(wanted_length - suffix.length)] + suffix) : self.description
=======
  has_attachment :storage => :file_system,
                 :thumbnails => defined?(PAGE_ATTACHMENT_SIZES) && PAGE_ATTACHMENT_SIZES || {:icon => '50x50>'},
                 :max_size => 10.megabytes
  validates_as_attachment

  belongs_to :created_by,
             :class_name => 'User',
             :foreign_key => 'created_by'
  belongs_to :updated_by,
             :class_name => 'User',
             :foreign_key => 'updated_by'
  belongs_to :page

  def short_filename(wanted_length = 15, suffix = ' ...')
          (self.filename.length > wanted_length) ? (self.filename[0,(wanted_length - suffix.length)] + suffix) : self.filename
  end

  def short_title(wanted_length = 15, suffix = ' ...')
          (self.title.length > wanted_length) ? (self.title[0,(wanted_length - suffix.length)] + suffix) : self.title
  end

  def short_description(wanted_length = 15, suffix = ' ...')
          (self.description.length > wanted_length) ? (self.description[0,(wanted_length - suffix.length)] + suffix) : self.description
>>>>>>> ea134fbe
  end

end<|MERGE_RESOLUTION|>--- conflicted
+++ resolved
@@ -1,33 +1,5 @@
 class PageAttachment < ActiveRecord::Base
   acts_as_list :scope => :page_id
-<<<<<<< HEAD
-  has_attachment :storage => :s3,
-                     :s3_options => {
-                       :cache_control => 'max-age=315360000',
-                       :expires => 'Thu, 31 Dec 2037 23:55:55 GMT'
-                     },
-                     :thumbnails => defined?(PAGE_ATTACHMENT_SIZES) && PAGE_ATTACHMENT_SIZES || {:icon => '144x144>'},
-                     :max_size => 10.megabytes
-  validates_as_attachment
-    
-  belongs_to :created_by, :class_name => 'User', 
-               :foreign_key => 'created_by'
-  belongs_to :updated_by, :class_name => 'User',
-               :foreign_key => 'updated_by'
-               
-  belongs_to :page
-
-  def short_filename(wanted_length = 15, suffix = ' ...')
-	  (self.filename.length > wanted_length) ? (self.filename[0,(wanted_length - suffix.length)] + suffix) : self.filename
-  end
-
-  def short_title(wanted_length = 15, suffix = ' ...')
-	  (self.title.length > wanted_length) ? (self.title[0,(wanted_length - suffix.length)] + suffix) : self.title
-  end
-
-  def short_description(wanted_length = 15, suffix = ' ...')
-	  (self.description.length > wanted_length) ? (self.description[0,(wanted_length - suffix.length)] + suffix) : self.description
-=======
   has_attachment :storage => :file_system,
                  :thumbnails => defined?(PAGE_ATTACHMENT_SIZES) && PAGE_ATTACHMENT_SIZES || {:icon => '50x50>'},
                  :max_size => 10.megabytes
@@ -51,7 +23,6 @@
 
   def short_description(wanted_length = 15, suffix = ' ...')
           (self.description.length > wanted_length) ? (self.description[0,(wanted_length - suffix.length)] + suffix) : self.description
->>>>>>> ea134fbe
   end
 
 end